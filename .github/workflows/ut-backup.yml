--- conflicted
+++ resolved
@@ -1,77 +1,71 @@
-name: UnitTest
-
-on: workflow_dispatch
-
-jobs:
-  UnitTest:
-    runs-on: [ self-hosted, A100 ]
-    defaults:
-      run:
-        shell: bash
-    timeout-minutes: 30
-    strategy:
-      matrix:
-        cuda: [ cuda11.8, cuda12.2 ]
-
-    container:
-      image: "ghcr.io/microsoft/mscclpp/mscclpp:base-dev-${{ matrix.cuda }}"
-      options: --privileged --ipc=host --gpus=all --ulimit memlock=-1:-1
-
-    steps:
-      - name: Checkout
-        uses: actions/checkout@v4
-
-      - name: InstallLcov
-        run: |
-          sudo apt-get update
-          sudo apt-get install -y --no-install-recommends lcov
-
-      - name: Build
-        run: |
-          mkdir build && cd build
-          cmake -DCMAKE_BUILD_TYPE=Release ..
-          make -j
-        working-directory: ${{ github.workspace }}
-
-      - name: LockGPUClock
-        run: |
-          sudo nvidia-smi -pm 1
-          for i in $(seq 0 $(( $(nvidia-smi -L | wc -l) - 1 ))); do
-            sudo nvidia-smi -ac $(nvidia-smi --query-gpu=clocks.max.memory,clocks.max.sm --format=csv,noheader,nounits -i $i | sed 's/\ //') -i $i
-          done
-
-      - name: UnitTests
-        run: |
-          ./build/test/unit_tests
-
-      - name: MpUnitTests
-        run: |
-          set -e
-          mpirun --allow-run-as-root -tag-output -np 2 ./build/test/mp_unit_tests
-          mpirun --allow-run-as-root -tag-output -np 4 ./build/test/mp_unit_tests
-          mpirun --allow-run-as-root -tag-output -np 8 ./build/test/mp_unit_tests
-
-      - name: PyTests
-        run: |
-          set -e
-<<<<<<< HEAD
-          cd build && make pylib-copy
-          mpirun --allow-run-as-root -tag-output -np 8 $(which pytest) ../python/test/test_mscclpp.py -x
-
-      - name: ReportCoverage
-        run: |
-          cd build
-          lcov --capture --directory . --output-file coverage.info
-          lcov --remove coverage.info \
-              '/usr/*' \
-              '/tmp/*' \
-              '*/python/*' \
-              '*/test/*' \
-              '*/tools/*' \
-              --output-file coverage.info
-          lcov --list coverage.info
-
-=======
-          mpirun --allow-run-as-root -tag-output -np 8 $(which pytest) ./python/test/test_mscclpp.py -x
-
->>>>>>> 5ba6ce00
+name: UnitTest
+
+on: workflow_dispatch
+
+jobs:
+  UnitTest:
+    runs-on: [ self-hosted, A100 ]
+    defaults:
+      run:
+        shell: bash
+    timeout-minutes: 30
+    strategy:
+      matrix:
+        cuda: [ cuda11.8, cuda12.2 ]
+
+    container:
+      image: "ghcr.io/microsoft/mscclpp/mscclpp:base-dev-${{ matrix.cuda }}"
+      options: --privileged --ipc=host --gpus=all --ulimit memlock=-1:-1
+
+    steps:
+      - name: Checkout
+        uses: actions/checkout@v4
+
+      - name: InstallLcov
+        run: |
+          sudo apt-get update
+          sudo apt-get install -y --no-install-recommends lcov
+
+      - name: Build
+        run: |
+          mkdir build && cd build
+          cmake -DCMAKE_BUILD_TYPE=Release ..
+          make -j
+        working-directory: ${{ github.workspace }}
+
+      - name: LockGPUClock
+        run: |
+          sudo nvidia-smi -pm 1
+          for i in $(seq 0 $(( $(nvidia-smi -L | wc -l) - 1 ))); do
+            sudo nvidia-smi -ac $(nvidia-smi --query-gpu=clocks.max.memory,clocks.max.sm --format=csv,noheader,nounits -i $i | sed 's/\ //') -i $i
+          done
+
+      - name: UnitTests
+        run: |
+          ./build/test/unit_tests
+
+      - name: MpUnitTests
+        run: |
+          set -e
+          mpirun --allow-run-as-root -tag-output -np 2 ./build/test/mp_unit_tests
+          mpirun --allow-run-as-root -tag-output -np 4 ./build/test/mp_unit_tests
+          mpirun --allow-run-as-root -tag-output -np 8 ./build/test/mp_unit_tests
+
+      - name: PyTests
+        run: |
+          set -e
+          mpirun --allow-run-as-root -tag-output -np 8 $(which pytest) ./python/test/test_mscclpp.py -x
+
+      - name: ReportCoverage
+        run: |
+          set -e
+          cd build
+          lcov --capture --directory . --output-file coverage.info
+          lcov --remove coverage.info \
+              '/usr/*' \
+              '/tmp/*' \
+              '*/python/*' \
+              '*/test/*' \
+              '*/tools/*' \
+              --output-file coverage.info
+          lcov --list coverage.info