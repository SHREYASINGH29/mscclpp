#ifndef MSCCLPP_CHANNEL_HPP_
#define MSCCLPP_CHANNEL_HPP_

#include "epoch.hpp"
#include "mscclpp.hpp"
#include "mscclppfifo.hpp"
#include "proxy.hpp"
#include "utils.hpp"

namespace mscclpp {
namespace channel {

// A Channel pairs a Connection with an Epoch
class Channel
{
public:
  Channel(Communicator& communicator, std::shared_ptr<Connection> connection)
<<<<<<< HEAD
    : connection_(connection), epoch_(std::make_shared<DeviceEpoch>(communicator, connection)) {};

  Connection& connection() { return *connection_; }
  DeviceEpoch& epoch() { return *epoch_; }
=======
    : connection_(connection), epoch_(std::make_shared<Epoch>(communicator, connection)){};

  Connection& connection()
  {
    return *connection_;
  }
  Epoch& epoch()
  {
    return *epoch_;
  }
>>>>>>> 8650dbaf

private:
  std::shared_ptr<Connection> connection_;
  std::shared_ptr<DeviceEpoch> epoch_;
};

using ChannelId = uint32_t;

using TriggerType = uint64_t;
const TriggerType TriggerData = 0x1;
const TriggerType TriggerFlag = 0x2;
const TriggerType TriggerSync = 0x4;

// This is just a numeric ID. Each HostConnection will have an internal array indexed by these handles
// mapping to the actual
using MemoryId = uint32_t;

#define MSCCLPP_BITS_SIZE 32
#define MSCCLPP_BITS_OFFSET 32
#define MSCCLPP_BITS_REGMEM_HANDLE 8
#define MSCCLPP_BITS_TYPE 3
#define MSCCLPP_BITS_CONNID 10

// this is the basic structure of each work element in the fifo
// the summation of number of bits must be 128 or less
union ChannelTrigger {
  ProxyTrigger value;
  struct
  {
    // first 64 bits: value[0]
    uint64_t size : MSCCLPP_BITS_SIZE;
    uint64_t srcOffset : MSCCLPP_BITS_OFFSET;
    uint64_t : (64 - MSCCLPP_BITS_SIZE - MSCCLPP_BITS_OFFSET); // ensure 64-bit alignment
    // second 64 bits: value[1]
    uint64_t dstOffset : MSCCLPP_BITS_OFFSET;
    uint64_t srcMemoryId : MSCCLPP_BITS_REGMEM_HANDLE;
    uint64_t dstMemoryId : MSCCLPP_BITS_REGMEM_HANDLE;
    uint64_t type : MSCCLPP_BITS_TYPE;
    uint64_t chanId : MSCCLPP_BITS_CONNID;
    uint64_t : (64 - MSCCLPP_BITS_OFFSET - MSCCLPP_BITS_REGMEM_HANDLE - MSCCLPP_BITS_REGMEM_HANDLE -
                MSCCLPP_BITS_TYPE); // ensure 64-bit alignment
  } fields;

#ifdef __CUDACC__
  __device__ ChannelTrigger()
  {
  }
  __device__ ChannelTrigger(ProxyTrigger value) : value(value)
  {
  }
  __device__ ChannelTrigger(TriggerType type, MemoryId dst, uint64_t dstOffset, MemoryId src, uint64_t srcOffset,
                            uint64_t size, int connectionId)
  {
    value.fst = ((srcOffset << MSCCLPP_BITS_SIZE) + size);
    value.snd = ((((((((connectionId << MSCCLPP_BITS_TYPE) + (uint64_t)type) << MSCCLPP_BITS_REGMEM_HANDLE) + dst)
                    << MSCCLPP_BITS_REGMEM_HANDLE) +
                   src)
                  << MSCCLPP_BITS_OFFSET) +
                 dstOffset);
  }
#endif // __CUDACC__
};

struct DeviceChannel
{
  DeviceChannel() = default;

<<<<<<< HEAD
  DeviceChannel(ChannelId channelId, DeviceEpoch::DeviceHandle epoch, DeviceProxyFifo fifo) : channelId_(channelId), epoch_(epoch), fifo_(fifo) {}
=======
  DeviceChannel(ChannelId channelId, DeviceEpoch epoch, DeviceProxyFifo fifo)
    : channelId_(channelId), epoch_(epoch), fifo_(fifo)
  {
  }
>>>>>>> 8650dbaf

  DeviceChannel(const DeviceChannel& other) = default;

  DeviceChannel& operator=(DeviceChannel& other) = default;

#ifdef __CUDACC__
  __forceinline__ __device__ void put(MemoryId dst, uint64_t dstOffset, MemoryId src, uint64_t srcOffset, uint64_t size)
  {
    fifo_.push(ChannelTrigger(TriggerData, dst, dstOffset, src, srcOffset, size, channelId_).value);
  }

  __forceinline__ __device__ void put(MemoryId dst, MemoryId src, uint64_t offset, uint64_t size)
  {
    put(dst, offset, src, offset, size);
  }

  __forceinline__ __device__ void signal()
  {
    epochIncrement();
    fifo_.push(ChannelTrigger(TriggerFlag, 0, 0, 0, 0, 1, channelId_).value);
  }

  __forceinline__ __device__ void putWithSignal(MemoryId dst, uint64_t dstOffset, MemoryId src, uint64_t srcOffset,
                                                uint64_t size)
  {
    epochIncrement();
    fifo_.push(ChannelTrigger(TriggerData | TriggerFlag, dst, dstOffset, src, srcOffset, size, channelId_).value);
  }

  __forceinline__ __device__ void putWithSignal(MemoryId dst, MemoryId src, uint64_t offset, uint64_t size)
  {
    putWithSignal(dst, offset, src, offset, size);
  }

  __forceinline__ __device__ void putWithSignalAndFlush(MemoryId dst, uint64_t dstOffset, MemoryId src,
                                                        uint64_t srcOffset, uint64_t size)
  {
    epochIncrement();
    uint64_t curFifoHead = fifo_.push(
      ChannelTrigger(TriggerData | TriggerFlag | TriggerSync, dst, dstOffset, src, srcOffset, size, channelId_).value);
    while (*(volatile uint64_t*)&fifo_.triggers[curFifoHead % MSCCLPP_PROXY_FIFO_SIZE] != 0 &&
           *(volatile uint64_t*)fifo_.tailReplica <= curFifoHead)
      ;
  }

  __forceinline__ __device__ void putWithSignalAndFlush(MemoryId dst, MemoryId src, uint64_t offset, uint64_t size)
  {
    putWithSignalAndFlush(dst, offset, src, offset, size);
  }

  __forceinline__ __device__ void flush()
  {
    uint64_t curFifoHead = fifo_.push(ChannelTrigger(mscclppSync, 0, 0, 0, 0, 1, channelId_).value);
    // we need to wait for two conditions to be met to ensure the CPU is done flushing. (1) wait for the tail
    // to go pass by curFifoHead (this is safety net) and (2) wait for the work element value to change to 0.
    while (*(volatile uint64_t*)&fifo_.triggers[curFifoHead % MSCCLPP_PROXY_FIFO_SIZE] != 0 &&
           *(volatile uint64_t*)fifo_.tailReplica <= curFifoHead)
      ;
  }

  __forceinline__ __device__ void wait()
  {
    epoch_.wait();
  }

  __forceinline__ __device__ void epochIncrement()
  {
    epoch_.epochIncrement();
  }
#endif // __CUDACC__

  ChannelId channelId_;

  DeviceEpoch::DeviceHandle epoch_;

  // this is a concurrent fifo which is multiple threads from the device
  // can produce for and the sole proxy thread consumes it.
  DeviceProxyFifo fifo_;
};

class DeviceChannelService;

inline ProxyHandler makeChannelProxyHandler(DeviceChannelService& channelService);

class DeviceChannelService
{
public:
  DeviceChannelService(Communicator& communicator);

  ChannelId addChannel(std::shared_ptr<Connection> connection)
  {
    channels_.push_back(Channel(communicator_, connection));
    return channels_.size() - 1;
  }

  MemoryId addMemory(RegisteredMemory memory)
  {
    memories_.push_back(memory);
    return memories_.size() - 1;
  }

<<<<<<< HEAD
  Channel channel(ChannelId id) { return channels_[id]; }
  DeviceChannel deviceChannel(ChannelId id) { return DeviceChannel(id, channels_[id].epoch().deviceHandle(), proxy_.fifo().deviceFifo()); }
=======
  Channel channel(ChannelId id)
  {
    return channels_[id];
  }
  DeviceChannel deviceChannel(ChannelId id)
  {
    return DeviceChannel(id, channels_[id].epoch().deviceEpoch(), proxy_.fifo().deviceFifo());
  }
>>>>>>> 8650dbaf

  void startProxy()
  {
    proxy_.start();
  }
  void stopProxy()
  {
    proxy_.stop();
  }

private:
  Communicator& communicator_;
  std::vector<Channel> channels_;
  std::vector<RegisteredMemory> memories_;
  Proxy proxy_;
  int deviceNumaNode;

  void bindThread();

  ProxyHandlerResult handleTrigger(ProxyTrigger triggerRaw)
  {
    ChannelTrigger* trigger = reinterpret_cast<ChannelTrigger*>(&triggerRaw);
    Channel& channel = channels_[trigger->fields.chanId];

    auto result = ProxyHandlerResult::Continue;

    if (trigger->fields.type & TriggerData) {
      RegisteredMemory& dst = memories_[trigger->fields.dstMemoryId];
      RegisteredMemory& src = memories_[trigger->fields.srcMemoryId];
      channel.connection().write(dst, trigger->fields.dstOffset, src, trigger->fields.srcOffset, trigger->fields.size);
    }

    if (trigger->fields.type & TriggerFlag) {
      channel.epoch().signal();
    }

    if (trigger->fields.type & TriggerSync) {
      channel.connection().flush();
      result = ProxyHandlerResult::FlushFifoTailAndContinue;
    }

    return result;
  }
};

struct SimpleDeviceChannel
{
  SimpleDeviceChannel() = default;

  SimpleDeviceChannel(DeviceChannel devChan, MemoryId dst, MemoryId src) : devChan_(devChan), dst_(dst), src_(src)
  {
  }

  SimpleDeviceChannel(const SimpleDeviceChannel& other) = default;

  SimpleDeviceChannel& operator=(SimpleDeviceChannel& other) = default;

#ifdef __CUDACC__

  __forceinline__ __device__ void put(uint64_t dstOffset, uint64_t srcOffset, uint64_t size)
  {
    devChan_.put(dst_, dstOffset, src_, srcOffset, size);
  }

  __forceinline__ __device__ void put(uint64_t offset, uint64_t size)
  {
    put(offset, offset, size);
  }

  __forceinline__ __device__ void signal()
  {
    devChan_.signal();
  }

  __forceinline__ __device__ void putWithSignal(uint64_t dstOffset, uint64_t srcOffset, uint64_t size)
  {
    devChan_.putWithSignal(dst_, dstOffset, src_, srcOffset, size);
  }

  __forceinline__ __device__ void putWithSignal(uint64_t offset, uint64_t size)
  {
    putWithSignal(offset, offset, size);
  }

  __forceinline__ __device__ void putWithSignalAndFlush(uint64_t dstOffset, uint64_t srcOffset, uint64_t size)
  {
    devChan_.putWithSignalAndFlush(dst_, dstOffset, src_, srcOffset, size);
  }

  __forceinline__ __device__ void putWithSignalAndFlush(uint64_t offset, uint64_t size)
  {
    putWithSignalAndFlush(offset, offset, size);
  }

  __forceinline__ __device__ void flush()
  {
    devChan_.flush();
  }

  __forceinline__ __device__ void wait()
  {
    devChan_.wait();
  }

  __forceinline__ __device__ void epochIncrement()
  {
    devChan_.epochIncrement();
  }

#endif // __CUDACC__

  DeviceChannel devChan_;
  MemoryId dst_;
  MemoryId src_;
};

} // namespace channel
} // namespace mscclpp

#endif // MSCCLPP_CHANNEL_HPP_<|MERGE_RESOLUTION|>--- conflicted
+++ resolved
@@ -15,23 +15,16 @@
 {
 public:
   Channel(Communicator& communicator, std::shared_ptr<Connection> connection)
-<<<<<<< HEAD
-    : connection_(connection), epoch_(std::make_shared<DeviceEpoch>(communicator, connection)) {};
-
-  Connection& connection() { return *connection_; }
-  DeviceEpoch& epoch() { return *epoch_; }
-=======
-    : connection_(connection), epoch_(std::make_shared<Epoch>(communicator, connection)){};
+    : connection_(connection), epoch_(std::make_shared<DeviceEpoch>(communicator, connection)){};
 
   Connection& connection()
   {
     return *connection_;
   }
-  Epoch& epoch()
+  DeviceEpoch& epoch()
   {
     return *epoch_;
   }
->>>>>>> 8650dbaf
 
 private:
   std::shared_ptr<Connection> connection_;
@@ -99,14 +92,10 @@
 {
   DeviceChannel() = default;
 
-<<<<<<< HEAD
-  DeviceChannel(ChannelId channelId, DeviceEpoch::DeviceHandle epoch, DeviceProxyFifo fifo) : channelId_(channelId), epoch_(epoch), fifo_(fifo) {}
-=======
-  DeviceChannel(ChannelId channelId, DeviceEpoch epoch, DeviceProxyFifo fifo)
+  DeviceChannel(ChannelId channelId, DeviceEpoch::DeviceHandle epoch, DeviceProxyFifo fifo)
     : channelId_(channelId), epoch_(epoch), fifo_(fifo)
   {
   }
->>>>>>> 8650dbaf
 
   DeviceChannel(const DeviceChannel& other) = default;
 
@@ -208,19 +197,14 @@
     return memories_.size() - 1;
   }
 
-<<<<<<< HEAD
-  Channel channel(ChannelId id) { return channels_[id]; }
-  DeviceChannel deviceChannel(ChannelId id) { return DeviceChannel(id, channels_[id].epoch().deviceHandle(), proxy_.fifo().deviceFifo()); }
-=======
   Channel channel(ChannelId id)
   {
     return channels_[id];
   }
   DeviceChannel deviceChannel(ChannelId id)
   {
-    return DeviceChannel(id, channels_[id].epoch().deviceEpoch(), proxy_.fifo().deviceFifo());
-  }
->>>>>>> 8650dbaf
+    return DeviceChannel(id, channels_[id].epoch().deviceHandle(), proxy_.fifo().deviceFifo());
+  }
 
   void startProxy()
   {
