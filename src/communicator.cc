--- conflicted
+++ resolved
@@ -56,25 +56,17 @@
 
 MSCCLPP_API_CPP std::shared_ptr<Connection> Communicator::connect(int remoteRank, int tag, Transport transport) {
   std::shared_ptr<ConnectionBase> conn;
-<<<<<<< HEAD
-  if (transport | TransportCudaIpc) {
+  if (transport == Transport::CudaIpc) {
     // sanity check: make sure the IPC connection is being made within a node
     if (pimpl->rankToHash_[remoteRank] != pimpl->rankToHash_[pimpl->bootstrap_->getRank()]) {
       std::stringstream ss;
-      ss << "Cuda IPC connection can only be made within a node: " << remoteRank << " != " << pimpl->bootstrap_->getRank();
+      ss << "Cuda IPC connection can only be made within a node: " << remoteRank << "(" << std::hex << pimpl->rankToHash_[pimpl->bootstrap_->getRank()] << ")" << " != " 
+          << pimpl->bootstrap_->getRank() << "(" << std::hex << pimpl->rankToHash_[pimpl->bootstrap_->getRank()] << ")";
       throw std::runtime_error(ss.str());
-    }
-    auto cudaIpcConn = std::make_shared<CudaIpcConnection>();
-    conn = cudaIpcConn;
-    INFO(MSCCLPP_INIT, "Cuda IPC connection between %d(%lx) and %d(%lx) created", pimpl->bootstrap_->getRank(), pimpl->rankToHash_[pimpl->bootstrap_->getRank()], 
-          remoteRank, pimpl->rankToHash_[remoteRank]);
-  } else if (transport | TransportAllIB) {
-=======
-  if (transport == Transport::CudaIpc) {
+    }    
     auto cudaIpcConn = std::make_shared<CudaIpcConnection>();
     conn = cudaIpcConn;
   } else if (AllIBTransports.has(transport)) {
->>>>>>> 06c6df23
     auto ibConn = std::make_shared<IBConnection>(remoteRank, tag, transport, *pimpl);
     conn = ibConn;
     INFO(MSCCLPP_INIT, "IB connection between %d(%lx) via %s and %d(%lx) created", pimpl->bootstrap_->getRank(), pimpl->rankToHash_[pimpl->bootstrap_->getRank()], 
