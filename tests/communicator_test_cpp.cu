--- conflicted
+++ resolved
@@ -88,25 +88,17 @@
   CUDATHROW(cudaDeviceSynchronize());
 }
 
-<<<<<<< HEAD
-bool test_device_buffer_write_correctness(int rank, int worldSize, int nRanksPerNode, int dataCount, std::vector<int*>& devicePtr, bool skipLocal = false){
-  for (int n = 0; n < (int)devicePtr.size(); n++){
-=======
-bool test_device_buffer_write_correctness(int worldSize, int dataCount, std::vector<int*>& devicePtr)
+bool test_device_buffer_write_correctness(int rank, int worldSize, int nRanksPerNode, int dataCount,
+                                          std::vector<int*>& devicePtr, bool skipLocal = false)
 {
   for (int n = 0; n < (int)devicePtr.size(); n++) {
->>>>>>> 8650dbaf
     std::vector<int> hostBuffer(dataCount, 0);
     CUDATHROW(cudaMemcpy(hostBuffer.data(), devicePtr[n], dataCount * sizeof(int), cudaMemcpyDeviceToHost));
     for (int i = 0; i < worldSize; i++) {
-<<<<<<< HEAD
       if (i / nRanksPerNode == rank / nRanksPerNode && skipLocal) {
         continue;
       }
-      for (int j = i*dataCount/worldSize; j < (i+1)*dataCount/worldSize; j++) {
-=======
       for (int j = i * dataCount / worldSize; j < (i + 1) * dataCount / worldSize; j++) {
->>>>>>> 8650dbaf
         if (hostBuffer[j] != i + n * worldSize) {
           return false;
         }
@@ -116,16 +108,12 @@
   return true;
 }
 
-<<<<<<< HEAD
-void test_write(int rank, int worldSize, int nRanksPerNode, int deviceBufferSize, std::shared_ptr<mscclpp::BaseBootstrap> bootstrap, std::unordered_map<int, std::shared_ptr<mscclpp::Connection>>& connections, 
-                std::vector<std::unordered_map<int, mscclpp::RegisteredMemory>>& remoteMemory, std::vector<mscclpp::RegisteredMemory>& localMemory, std::vector<int*>& devicePtr, int numBuffers){
-=======
-void test_write(int rank, int worldSize, int deviceBufferSize, std::shared_ptr<mscclpp::BaseBootstrap> bootstrap,
+void test_write(int rank, int worldSize, int nRanksPerNode, int deviceBufferSize,
+                std::shared_ptr<mscclpp::BaseBootstrap> bootstrap,
                 std::unordered_map<int, std::shared_ptr<mscclpp::Connection>>& connections,
                 std::vector<std::unordered_map<int, mscclpp::RegisteredMemory>>& remoteMemory,
                 std::vector<mscclpp::RegisteredMemory>& localMemory, std::vector<int*>& devicePtr, int numBuffers)
 {
->>>>>>> 8650dbaf
 
   assert((deviceBufferSize / sizeof(int)) % worldSize == 0);
   size_t dataCount = deviceBufferSize / sizeof(int);
@@ -161,33 +149,30 @@
     std::cout << "--- Testing vanialla writes passed ---" << std::endl;
 }
 
-<<<<<<< HEAD
-__global__ void increament_epochs(mscclpp::DeviceEpoch::DeviceHandle* deviceEpochs, int rank, int worldSize){
-=======
-__global__ void increament_epochs(mscclpp::DeviceEpoch* deviceEpochs, int rank, int worldSize)
-{
->>>>>>> 8650dbaf
+__global__ void increament_epochs(mscclpp::DeviceEpoch::DeviceHandle* deviceEpochs, int rank, int worldSize)
+{
   int tid = threadIdx.x;
   if (tid != rank && tid < worldSize) {
     deviceEpochs[tid].epochIncrement();
   }
 }
 
-<<<<<<< HEAD
-__global__ void wait_epochs(mscclpp::DeviceEpoch::DeviceHandle* deviceEpochs, int rank, int worldSize){
-=======
-__global__ void wait_epochs(mscclpp::DeviceEpoch* deviceEpochs, int rank, int worldSize)
-{
->>>>>>> 8650dbaf
+__global__ void wait_epochs(mscclpp::DeviceEpoch::DeviceHandle* deviceEpochs, int rank, int worldSize)
+{
   int tid = threadIdx.x;
   if (tid != rank && tid < worldSize) {
     deviceEpochs[tid].wait();
   }
 }
 
-<<<<<<< HEAD
-void test_write_with_device_epochs(int rank, int worldSize, int nRanksPerNode, int deviceBufferSize, mscclpp::Communicator& communicator, std::shared_ptr<mscclpp::BaseBootstrap> bootstrap, std::unordered_map<int, std::shared_ptr<mscclpp::Connection>>& connections, 
-                std::vector<std::unordered_map<int, mscclpp::RegisteredMemory>>& remoteMemory, std::vector<mscclpp::RegisteredMemory>& localMemory, std::vector<int*>& devicePtr, int numBuffers){
+void test_write_with_device_epochs(int rank, int worldSize, int nRanksPerNode, int deviceBufferSize,
+                                   mscclpp::Communicator& communicator,
+                                   std::shared_ptr<mscclpp::BaseBootstrap> bootstrap,
+                                   std::unordered_map<int, std::shared_ptr<mscclpp::Connection>>& connections,
+                                   std::vector<std::unordered_map<int, mscclpp::RegisteredMemory>>& remoteMemory,
+                                   std::vector<mscclpp::RegisteredMemory>& localMemory, std::vector<int*>& devicePtr,
+                                   int numBuffers)
+{
 
   std::unordered_map<int, std::shared_ptr<mscclpp::DeviceEpoch>> epochs;
   for (auto entry : connections) {
@@ -198,15 +183,6 @@
   bootstrap->barrier();
   if (bootstrap->getRank() == 0)
     std::cout << "Epochs are created" << std::endl;
-=======
-void test_write_with_epochs(int rank, int worldSize, int deviceBufferSize,
-                            std::shared_ptr<mscclpp::BaseBootstrap> bootstrap,
-                            std::unordered_map<int, std::shared_ptr<mscclpp::Connection>>& connections,
-                            std::vector<std::unordered_map<int, mscclpp::RegisteredMemory>>& remoteMemory,
-                            std::vector<mscclpp::RegisteredMemory>& localMemory, std::vector<int*>& devicePtr,
-                            std::unordered_map<int, std::shared_ptr<mscclpp::Epoch>> epochs, int numBuffers)
-{
->>>>>>> 8650dbaf
 
   assert((deviceBufferSize / sizeof(int)) % worldSize == 0);
   size_t dataCount = deviceBufferSize / sizeof(int);
@@ -216,21 +192,13 @@
   if (bootstrap->getRank() == 0)
     std::cout << "CUDA memory initialization passed" << std::endl;
 
-<<<<<<< HEAD
   mscclpp::DeviceEpoch::DeviceHandle* deviceEpochHandles;
   CUDATHROW(cudaMalloc(&deviceEpochHandles, sizeof(mscclpp::DeviceEpoch::DeviceHandle) * worldSize));
-  for (int i = 0; i < worldSize; i++){
-    if (i != rank){
+  for (int i = 0; i < worldSize; i++) {
+    if (i != rank) {
       mscclpp::DeviceEpoch::DeviceHandle deviceHandle = epochs[i]->deviceHandle();
-      CUDATHROW(cudaMemcpy(&deviceEpochHandles[i], &deviceHandle, sizeof(mscclpp::DeviceEpoch::DeviceHandle), cudaMemcpyHostToDevice));
-=======
-  mscclpp::DeviceEpoch* deviceEpochs;
-  CUDATHROW(cudaMalloc(&deviceEpochs, sizeof(mscclpp::DeviceEpoch) * worldSize));
-  for (int i = 0; i < worldSize; i++) {
-    if (i != rank) {
-      mscclpp::DeviceEpoch deviceEpoch = epochs[i]->deviceEpoch();
-      CUDATHROW(cudaMemcpy(&deviceEpochs[i], &deviceEpoch, sizeof(mscclpp::DeviceEpoch), cudaMemcpyHostToDevice));
->>>>>>> 8650dbaf
+      CUDATHROW(cudaMemcpy(&deviceEpochHandles[i], &deviceHandle, sizeof(mscclpp::DeviceEpoch::DeviceHandle),
+                           cudaMemcpyHostToDevice));
     }
   }
   CUDATHROW(cudaDeviceSynchronize());
@@ -255,26 +223,23 @@
   wait_epochs<<<1, worldSize>>>(deviceEpochHandles, rank, worldSize);
   CUDATHROW(cudaDeviceSynchronize());
 
-<<<<<<< HEAD
-  if (!test_device_buffer_write_correctness(rank, worldSize, nRanksPerNode, dataCount, devicePtr)){
-=======
-  if (!test_device_buffer_write_correctness(worldSize, dataCount, devicePtr)) {
->>>>>>> 8650dbaf
+  if (!test_device_buffer_write_correctness(rank, worldSize, nRanksPerNode, dataCount, devicePtr)) {
     throw std::runtime_error("unexpected result.");
   }
 
   bootstrap->barrier();
   if (bootstrap->getRank() == 0)
-<<<<<<< HEAD
-    std::cout << "--- Testing writes with device epochs for " << std::to_string(numBuffers) << " buffers passed ---" << std::endl;
-=======
-    std::cout << "--- Testing writes with singal for " << std::to_string(numBuffers) << " buffers passed ---"
+    std::cout << "--- Testing writes with device epochs for " << std::to_string(numBuffers) << " buffers passed ---"
               << std::endl;
->>>>>>> 8650dbaf
-}
-
-void test_write_with_host_epochs(int rank, int worldSize, int nRanksPerNode, int deviceBufferSize, mscclpp::Communicator& communicator, std::shared_ptr<mscclpp::BaseBootstrap> bootstrap, std::unordered_map<int, std::shared_ptr<mscclpp::Connection>>& connections, 
-                std::vector<std::unordered_map<int, mscclpp::RegisteredMemory>>& remoteMemory, std::vector<mscclpp::RegisteredMemory>& localMemory, std::vector<int*>& devicePtr, int numBuffers){
+}
+
+void test_write_with_host_epochs(int rank, int worldSize, int nRanksPerNode, int deviceBufferSize,
+                                 mscclpp::Communicator& communicator, std::shared_ptr<mscclpp::BaseBootstrap> bootstrap,
+                                 std::unordered_map<int, std::shared_ptr<mscclpp::Connection>>& connections,
+                                 std::vector<std::unordered_map<int, mscclpp::RegisteredMemory>>& remoteMemory,
+                                 std::vector<mscclpp::RegisteredMemory>& localMemory, std::vector<int*>& devicePtr,
+                                 int numBuffers)
+{
 
   std::unordered_map<int, std::shared_ptr<mscclpp::HostEpoch>> epochs;
   for (auto entry : connections) {
@@ -300,33 +265,31 @@
   if (bootstrap->getRank() == 0)
     std::cout << "Host epochs are created" << std::endl;
 
-  
-  for (int n = 0; n < numBuffers; n++){
+  for (int n = 0; n < numBuffers; n++) {
     write_remote(rank, worldSize, connections, remoteMemory[n], localMemory[n], dataCount / worldSize);
   }
 
-  for (int i = 0; i < worldSize; i++){
-    if (i != rank && connections[i]->transport() != mscclpp::Transport::CudaIpc){
+  for (int i = 0; i < worldSize; i++) {
+    if (i != rank && connections[i]->transport() != mscclpp::Transport::CudaIpc) {
       epochs[i]->increamentAndSignal();
     }
   }
 
-
-  for (int i = 0; i < worldSize; i++){
-    if (i != rank && connections[i]->transport() != mscclpp::Transport::CudaIpc){
+  for (int i = 0; i < worldSize; i++) {
+    if (i != rank && connections[i]->transport() != mscclpp::Transport::CudaIpc) {
       epochs[i]->wait();
     }
   }
 
-  if (!test_device_buffer_write_correctness(rank, worldSize, nRanksPerNode, dataCount, devicePtr, true)){
+  if (!test_device_buffer_write_correctness(rank, worldSize, nRanksPerNode, dataCount, devicePtr, true)) {
     throw std::runtime_error("unexpected result.");
   }
 
   bootstrap->barrier();
   if (bootstrap->getRank() == 0)
-    std::cout << "--- Testing writes with host epochs for " << std::to_string(numBuffers) << " buffers passed ---" << std::endl;
-}
-
+    std::cout << "--- Testing writes with host epochs for " << std::to_string(numBuffers) << " buffers passed ---"
+              << std::endl;
+}
 
 void test_communicator(int rank, int worldSize, int nRanksPerNode)
 {
@@ -366,23 +329,14 @@
   if (bootstrap->getRank() == 0)
     std::cout << "Memory registration for " << std::to_string(numBuffers) << " buffers passed" << std::endl;
 
-<<<<<<< HEAD
-  test_write(rank, worldSize, nRanksPerNode, deviceBufferSize, bootstrap, connections, remoteMemory, localMemory, devicePtr, numBuffers);
-=======
-  test_write(rank, worldSize, deviceBufferSize, bootstrap, connections, remoteMemory, localMemory, devicePtr,
-             numBuffers);
-  if (bootstrap->getRank() == 0)
-    std::cout << "--- Testing vanialla writes passed ---" << std::endl;
->>>>>>> 8650dbaf
-
-  test_write_with_device_epochs(rank, worldSize, nRanksPerNode, deviceBufferSize, communicator, bootstrap, connections, remoteMemory, localMemory, devicePtr, numBuffers);
-
-<<<<<<< HEAD
-  test_write_with_host_epochs(rank, worldSize, nRanksPerNode, deviceBufferSize, communicator, bootstrap, connections, remoteMemory, localMemory, devicePtr, numBuffers);
-=======
-  test_write_with_epochs(rank, worldSize, deviceBufferSize, bootstrap, connections, remoteMemory, localMemory,
-                         devicePtr, epochs, numBuffers);
->>>>>>> 8650dbaf
+  test_write(rank, worldSize, nRanksPerNode, deviceBufferSize, bootstrap, connections, remoteMemory, localMemory,
+             devicePtr, numBuffers);
+
+  test_write_with_device_epochs(rank, worldSize, nRanksPerNode, deviceBufferSize, communicator, bootstrap, connections,
+                                remoteMemory, localMemory, devicePtr, numBuffers);
+
+  test_write_with_host_epochs(rank, worldSize, nRanksPerNode, deviceBufferSize, communicator, bootstrap, connections,
+                              remoteMemory, localMemory, devicePtr, numBuffers);
 
   if (bootstrap->getRank() == 0)
     std::cout << "--- MSCCLPP::Communicator tests passed! ---" << std::endl;
