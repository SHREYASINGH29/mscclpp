--- conflicted
+++ resolved
@@ -241,13 +241,9 @@
             self.group.my_rank,
             self.nranks_per_node,
             self.group.nranks,
-<<<<<<< HEAD
-            self.memory.size,
+            bytes(4),  # padding for memory alignment
+            ctypes.c_size_t(self.memory.size),
             self.pipeline_depth,
-=======
-            bytes(4),  # padding for memory alignment
-            ctypes.c_size_t(self.memory.size),
->>>>>>> 2f6c8a97
         )
 
         self.nblocks = nblocks
